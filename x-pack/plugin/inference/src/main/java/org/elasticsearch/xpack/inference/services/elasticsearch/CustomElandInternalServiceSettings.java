/*
 * Copyright Elasticsearch B.V. and/or licensed to Elasticsearch B.V. under one
 * or more contributor license agreements. Licensed under the Elastic License
 * 2.0; you may not use this file except in compliance with the Elastic License
 * 2.0.
 */

package org.elasticsearch.xpack.inference.services.elasticsearch;

import org.elasticsearch.TransportVersion;
import org.elasticsearch.TransportVersions;
import org.elasticsearch.common.ValidationException;
import org.elasticsearch.common.io.stream.StreamInput;
import org.elasticsearch.common.io.stream.StreamOutput;
import org.elasticsearch.inference.ModelConfigurations;
import org.elasticsearch.xcontent.XContentBuilder;
<<<<<<< HEAD
import org.elasticsearch.xpack.core.ml.inference.assignment.AdaptiveAllocationsSettings;
import org.elasticsearch.xpack.inference.services.ServiceUtils;
=======
>>>>>>> 80caf2e3

import java.io.IOException;
import java.util.Map;

import static org.elasticsearch.xpack.inference.services.ServiceUtils.extractRequiredPositiveInteger;
import static org.elasticsearch.xpack.inference.services.ServiceUtils.extractRequiredString;

public class CustomElandInternalServiceSettings extends ElasticsearchInternalServiceSettings {

    public static final String NAME = "custom_eland_model_internal_service_settings";

    public CustomElandInternalServiceSettings(
        int numAllocations,
        int numThreads,
        String modelId,
        AdaptiveAllocationsSettings adaptiveAllocationsSettings
    ) {
        super(numAllocations, numThreads, modelId, adaptiveAllocationsSettings);
    }

    /**
     * Parse the CustomElandServiceSettings from map and validate the setting values.
     *
     * This method does not verify the model variant
     *
     * If required setting are missing or the values are invalid an
     * {@link ValidationException} is thrown.
     *
     * @param map Source map containing the config
     * @return The {@code CustomElandServiceSettings} builder
     */
    public static CustomElandInternalServiceSettings fromMap(Map<String, Object> map) {
        ValidationException validationException = new ValidationException();
<<<<<<< HEAD
        Integer numAllocations = ServiceUtils.removeAsType(map, NUM_ALLOCATIONS, Integer.class);
        Integer numThreads = ServiceUtils.removeAsType(map, NUM_THREADS, Integer.class);
        AdaptiveAllocationsSettings adaptiveAllocationsSettings = ServiceUtils.removeAsAdaptiveAllocationsSettings(
            map,
            ADAPTIVE_ALLOCATIONS
        );

        validateParameters(numAllocations, validationException, numThreads, adaptiveAllocationsSettings);
=======
>>>>>>> 80caf2e3

        Integer numAllocations = extractRequiredPositiveInteger(
            map,
            NUM_ALLOCATIONS,
            ModelConfigurations.SERVICE_SETTINGS,
            validationException
        );
        Integer numThreads = extractRequiredPositiveInteger(map, NUM_THREADS, ModelConfigurations.SERVICE_SETTINGS, validationException);
        String modelId = extractRequiredString(map, MODEL_ID, ModelConfigurations.SERVICE_SETTINGS, validationException);

        if (validationException.validationErrors().isEmpty() == false) {
            throw validationException;
        }

        var builder = new Builder() {
            @Override
            public CustomElandInternalServiceSettings build() {
                return new CustomElandInternalServiceSettings(
                    getNumAllocations(),
                    getNumThreads(),
                    getModelId(),
                    getAdaptiveAllocationsSettings()
                );
            }
        };
        builder.setNumAllocations(numAllocations);
        builder.setNumThreads(numThreads);
        builder.setModelId(modelId);
        builder.setAdaptiveAllocationsSettings(adaptiveAllocationsSettings);
        return builder.build();
    }

    @Override
    public XContentBuilder toXContent(XContentBuilder builder, Params params) throws IOException {
        return super.toXContent(builder, params);
    }

    public CustomElandInternalServiceSettings(StreamInput in) throws IOException {
        super(
            in.readVInt(),
            in.readVInt(),
            in.readString(),
            in.getTransportVersion().onOrAfter(TransportVersions.INFERENCE_ADAPTIVE_ALLOCATIONS)
                ? in.readOptionalWriteable(AdaptiveAllocationsSettings::new)
                : null
        );
    }

    @Override
    public boolean isFragment() {
        return super.isFragment();
    }

    @Override
    public String getWriteableName() {
        return CustomElandInternalServiceSettings.NAME;
    }

    @Override
    public TransportVersion getMinimalSupportedVersion() {
        return TransportVersions.V_8_13_0;
    }

    @Override
    public void writeTo(StreamOutput out) throws IOException {
        super.writeTo(out);
    }
}<|MERGE_RESOLUTION|>--- conflicted
+++ resolved
@@ -9,16 +9,14 @@
 
 import org.elasticsearch.TransportVersion;
 import org.elasticsearch.TransportVersions;
+import org.elasticsearch.action.ActionRequestValidationException;
 import org.elasticsearch.common.ValidationException;
 import org.elasticsearch.common.io.stream.StreamInput;
 import org.elasticsearch.common.io.stream.StreamOutput;
 import org.elasticsearch.inference.ModelConfigurations;
 import org.elasticsearch.xcontent.XContentBuilder;
-<<<<<<< HEAD
 import org.elasticsearch.xpack.core.ml.inference.assignment.AdaptiveAllocationsSettings;
 import org.elasticsearch.xpack.inference.services.ServiceUtils;
-=======
->>>>>>> 80caf2e3
 
 import java.io.IOException;
 import java.util.Map;
@@ -52,17 +50,6 @@
      */
     public static CustomElandInternalServiceSettings fromMap(Map<String, Object> map) {
         ValidationException validationException = new ValidationException();
-<<<<<<< HEAD
-        Integer numAllocations = ServiceUtils.removeAsType(map, NUM_ALLOCATIONS, Integer.class);
-        Integer numThreads = ServiceUtils.removeAsType(map, NUM_THREADS, Integer.class);
-        AdaptiveAllocationsSettings adaptiveAllocationsSettings = ServiceUtils.removeAsAdaptiveAllocationsSettings(
-            map,
-            ADAPTIVE_ALLOCATIONS
-        );
-
-        validateParameters(numAllocations, validationException, numThreads, adaptiveAllocationsSettings);
-=======
->>>>>>> 80caf2e3
 
         Integer numAllocations = extractRequiredPositiveInteger(
             map,
@@ -71,6 +58,16 @@
             validationException
         );
         Integer numThreads = extractRequiredPositiveInteger(map, NUM_THREADS, ModelConfigurations.SERVICE_SETTINGS, validationException);
+        AdaptiveAllocationsSettings adaptiveAllocationsSettings = ServiceUtils.removeAsAdaptiveAllocationsSettings(
+            map,
+            ADAPTIVE_ALLOCATIONS
+        );
+        if (adaptiveAllocationsSettings != null) {
+            ActionRequestValidationException exception = adaptiveAllocationsSettings.validate();
+            if (exception != null) {
+                validationException.addValidationErrors(exception.validationErrors());
+            }
+        }
         String modelId = extractRequiredString(map, MODEL_ID, ModelConfigurations.SERVICE_SETTINGS, validationException);
 
         if (validationException.validationErrors().isEmpty() == false) {

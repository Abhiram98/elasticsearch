/*
 * Copyright Elasticsearch B.V. and/or licensed to Elasticsearch B.V. under one
 * or more contributor license agreements. Licensed under the Elastic License
 * 2.0 and the Server Side Public License, v 1; you may not use this file except
 * in compliance with, at your election, the Elastic License 2.0 or the Server
 * Side Public License, v 1.
 */

package org.elasticsearch.cluster.routing;

import org.apache.logging.log4j.Logger;
import org.apache.lucene.util.CollectionUtil;
import org.elasticsearch.Assertions;
import org.elasticsearch.cluster.ClusterState;
import org.elasticsearch.cluster.metadata.IndexMetadata;
import org.elasticsearch.cluster.metadata.Metadata;
import org.elasticsearch.cluster.node.DiscoveryNode;
import org.elasticsearch.cluster.node.DiscoveryNodes;
import org.elasticsearch.cluster.routing.UnassignedInfo.AllocationStatus;
import org.elasticsearch.cluster.routing.allocation.ExistingShardsAllocator;
import org.elasticsearch.common.util.Maps;
import org.elasticsearch.core.Nullable;
import org.elasticsearch.core.Tuple;
import org.elasticsearch.index.Index;
import org.elasticsearch.index.shard.ShardId;

import java.util.AbstractCollection;
import java.util.ArrayDeque;
import java.util.ArrayList;
import java.util.Collections;
import java.util.Comparator;
import java.util.HashMap;
import java.util.HashSet;
import java.util.Iterator;
import java.util.List;
import java.util.ListIterator;
import java.util.Map;
import java.util.NoSuchElementException;
import java.util.Objects;
import java.util.Queue;
import java.util.Set;
import java.util.concurrent.ConcurrentHashMap;
import java.util.concurrent.ConcurrentMap;
import java.util.function.Function;
import java.util.function.Predicate;
import java.util.stream.Collectors;

/**
 * {@link RoutingNodes} represents a copy the routing information contained in the {@link ClusterState cluster state}.
 * It can be either initialized as mutable or immutable allowing or disallowing changes to its elements.
 * (see {@link RoutingNodes#mutable(RoutingTable, DiscoveryNodes)}, {@link RoutingNodes#immutable(RoutingTable, DiscoveryNodes)},
 * and {@link #mutableCopy()})
 *
 * The main methods used to update routing entries are:
 * <ul>
 * <li> {@link #initializeShard} initializes an unassigned shard.
 * <li> {@link #startShard} starts an initializing shard / completes relocation of a shard.
 * <li> {@link #relocateShard} starts relocation of a started shard.
 * <li> {@link #failShard} fails/cancels an assigned shard.
 * </ul>
 */
public class RoutingNodes extends AbstractCollection<RoutingNode> {

    private final Map<String, RoutingNode> nodesToShards;

    private final UnassignedShards unassignedShards;

    private final Map<ShardId, List<ShardRouting>> assignedShards;

    private final boolean readOnly;

    private int inactivePrimaryCount = 0;

    private int inactiveShardCount = 0;

    private int relocatingShards = 0;

    private final Map<String, Set<String>> attributeValuesByAttribute;
    private final Map<String, Recoveries> recoveriesPerNode;

    /**
     * Creates an immutable instance from the {@link RoutingTable} and {@link DiscoveryNodes} found in a cluster state. Used to initialize
     * the routing nodes in {@link ClusterState#getRoutingNodes()}. This method should not be used directly, use
     * {@link ClusterState#getRoutingNodes()} instead.
     */
    public static RoutingNodes immutable(RoutingTable routingTable, DiscoveryNodes discoveryNodes) {
        return new RoutingNodes(routingTable, discoveryNodes, true);
    }

    public static RoutingNodes mutable(RoutingTable routingTable, DiscoveryNodes discoveryNodes) {
        return new RoutingNodes(routingTable, discoveryNodes, false);
    }

    private RoutingNodes(RoutingTable routingTable, DiscoveryNodes discoveryNodes, boolean readOnly) {
        this.readOnly = readOnly;
        this.recoveriesPerNode = new HashMap<>();
        final int indexCount = routingTable.indicesRouting().size();
        this.assignedShards = Maps.newMapWithExpectedSize(indexCount);
        this.unassignedShards = new UnassignedShards(this);
        this.attributeValuesByAttribute = new ConcurrentHashMap<>();

        nodesToShards = Maps.newMapWithExpectedSize(discoveryNodes.getDataNodes().size());
        // fill in the nodeToShards with the "live" nodes
        var dataNodes = discoveryNodes.getDataNodes().keySet();
        // best guess for the number of shards per data node
        final int sizeGuess = dataNodes.isEmpty() ? indexCount : 2 * indexCount / dataNodes.size();
        for (var node : discoveryNodes.getDataNodes().keySet()) {
            nodesToShards.put(node, new RoutingNode(node, discoveryNodes.get(node), sizeGuess));
        }

        // fill in the inverse of node -> shards allocated
        // also fill replicaSet information
        final Function<String, RoutingNode> createRoutingNode = k -> new RoutingNode(k, discoveryNodes.get(k), sizeGuess);
        for (IndexRoutingTable indexRoutingTable : routingTable.indicesRouting().values()) {
            for (int shardId = 0; shardId < indexRoutingTable.size(); shardId++) {
                IndexShardRoutingTable indexShard = indexRoutingTable.shard(shardId);
                assert indexShard.primary != null;
                for (int copy = 0; copy < indexShard.size(); copy++) {
                    final ShardRouting shard = indexShard.shard(copy);
                    // to get all the shards belonging to an index, including the replicas,
                    // we define a replica set and keep track of it. A replica set is identified
                    // by the ShardId, as this is common for primary and replicas.
                    // A replica Set might have one (and not more) replicas with the state of RELOCATING.
                    if (shard.assignedToNode()) {
                        // LinkedHashMap to preserve order
                        nodesToShards.computeIfAbsent(shard.currentNodeId(), createRoutingNode).add(shard);
                        assignedShardsAdd(shard);
                        if (shard.relocating()) {
                            relocatingShards++;
                            ShardRouting targetShardRouting = shard.getTargetRelocatingShard();
                            addInitialRecovery(targetShardRouting, indexShard.primary);
                            // LinkedHashMap to preserve order.
                            // Add the counterpart shard with relocatingNodeId reflecting the source from which it's relocating from.
                            nodesToShards.computeIfAbsent(shard.relocatingNodeId(), createRoutingNode).add(targetShardRouting);
                            assignedShardsAdd(targetShardRouting);
                        } else if (shard.initializing()) {
                            if (shard.primary()) {
                                inactivePrimaryCount++;
                            }
                            inactiveShardCount++;
                            addInitialRecovery(shard, indexShard.primary);
                        }
                    } else {
                        unassignedShards.add(shard);
                    }
                }
            }
        }
    }

    private RoutingNodes(RoutingNodes routingNodes) {
        // we should not call this on mutable instances, it's still expensive to create the copy and callers should instead mutate a single
        // instance
        assert routingNodes.readOnly : "tried to create a mutable copy from a mutable instance";
        this.readOnly = false;
        this.nodesToShards = Maps.copyOf(routingNodes.nodesToShards, RoutingNode::copy);
        this.assignedShards = Maps.copyOf(routingNodes.assignedShards, ArrayList::new);
        this.unassignedShards = routingNodes.unassignedShards.copyFor(this);
        this.inactivePrimaryCount = routingNodes.inactivePrimaryCount;
        this.inactiveShardCount = routingNodes.inactiveShardCount;
        this.relocatingShards = routingNodes.relocatingShards;
<<<<<<< HEAD
        this.attributeValuesByAttribute = new ConcurrentHashMap<>(routingNodes.attributeValuesByAttribute.size());
        for (Map.Entry<String, Set<String>> entry : routingNodes.attributeValuesByAttribute.entrySet()) {
            this.attributeValuesByAttribute.put(entry.getKey(), new HashSet<>(entry.getValue()));
        }
        this.recoveriesPerNode = Maps.newMapWithExpectedSize(routingNodes.recoveriesPerNode.size());
        for (Map.Entry<String, Recoveries> entry : routingNodes.recoveriesPerNode.entrySet()) {
            this.recoveriesPerNode.put(entry.getKey(), entry.getValue().copy());
        }
=======
        this.attributeValuesByAttribute = Maps.copyOf(routingNodes.attributeValuesByAttribute, HashSet::new);
        this.recoveriesPerNode = Maps.copyOf(routingNodes.recoveriesPerNode, Recoveries::copy);
>>>>>>> a23e4165
    }

    /**
     * @return a mutable copy of this instance
     */
    public RoutingNodes mutableCopy() {
        return new RoutingNodes(this);
    }

    private void addRecovery(ShardRouting routing) {
        updateRecoveryCounts(routing, true, findAssignedPrimaryIfPeerRecovery(routing));
    }

    private void removeRecovery(ShardRouting routing) {
        updateRecoveryCounts(routing, false, findAssignedPrimaryIfPeerRecovery(routing));
    }

    private void addInitialRecovery(ShardRouting routing, ShardRouting initialPrimaryShard) {
        updateRecoveryCounts(routing, true, initialPrimaryShard);
    }

    private void updateRecoveryCounts(final ShardRouting routing, final boolean increment, @Nullable final ShardRouting primary) {
        final int howMany = increment ? 1 : -1;
        assert routing.initializing() : "routing must be initializing: " + routing;
        // TODO: check primary == null || primary.active() after all tests properly add ReplicaAfterPrimaryActiveAllocationDecider
        assert primary == null || primary.assignedToNode() : "shard is initializing but its primary is not assigned to a node";

        Recoveries.getOrAdd(recoveriesPerNode, routing.currentNodeId()).addIncoming(howMany);

        if (routing.recoverySource().getType() == RecoverySource.Type.PEER) {
            // add/remove corresponding outgoing recovery on node with primary shard
            if (primary == null) {
                throw new IllegalStateException("shard [" + routing + "] is peer recovering but primary is unassigned");
            }
            Recoveries.getOrAdd(recoveriesPerNode, primary.currentNodeId()).addOutgoing(howMany);

            if (increment == false && routing.primary() && routing.relocatingNodeId() != null) {
                // primary is done relocating, move non-primary recoveries from old primary to new primary
                int numRecoveringReplicas = 0;
                for (ShardRouting assigned : assignedShards(routing.shardId())) {
                    if (assigned.primary() == false
                        && assigned.initializing()
                        && assigned.recoverySource().getType() == RecoverySource.Type.PEER) {
                        numRecoveringReplicas++;
                    }
                }
                recoveriesPerNode.get(routing.relocatingNodeId()).addOutgoing(-numRecoveringReplicas);
                recoveriesPerNode.get(routing.currentNodeId()).addOutgoing(numRecoveringReplicas);
            }
        }
    }

    public int getIncomingRecoveries(String nodeId) {
        return recoveriesPerNode.getOrDefault(nodeId, Recoveries.EMPTY).getIncoming();
    }

    public int getOutgoingRecoveries(String nodeId) {
        return recoveriesPerNode.getOrDefault(nodeId, Recoveries.EMPTY).getOutgoing();
    }

    @Nullable
    private ShardRouting findAssignedPrimaryIfPeerRecovery(ShardRouting routing) {
        ShardRouting primary = null;
        if (routing.recoverySource() != null && routing.recoverySource().getType() == RecoverySource.Type.PEER) {
            List<ShardRouting> shardRoutings = assignedShards.get(routing.shardId());
            if (shardRoutings != null) {
                for (ShardRouting shardRouting : shardRoutings) {
                    if (shardRouting.primary()) {
                        if (shardRouting.active()) {
                            return shardRouting;
                        } else if (primary == null) {
                            primary = shardRouting;
                        } else if (primary.relocatingNodeId() != null) {
                            primary = shardRouting;
                        }
                    }
                }
            }
        }
        return primary;
    }

    @Override
    public Iterator<RoutingNode> iterator() {
        return Collections.unmodifiableCollection(nodesToShards.values()).iterator();
    }

    public Iterator<RoutingNode> mutableIterator() {
        ensureMutable();
        return nodesToShards.values().iterator();
    }

    public UnassignedShards unassigned() {
        return this.unassignedShards;
    }

    public RoutingNode node(String nodeId) {
        return nodesToShards.get(nodeId);
    }

    public Set<String> getAttributeValues(String attributeName) {
        return attributeValuesByAttribute.computeIfAbsent(
            attributeName,
            ignored -> stream().map(r -> r.node().getAttributes().get(attributeName)).filter(Objects::nonNull).collect(Collectors.toSet())
        );
    }

    /**
     * Returns <code>true</code> iff this {@link RoutingNodes} instance has any unassigned primaries even if the
     * primaries are marked as temporarily ignored.
     */
    public boolean hasUnassignedPrimaries() {
        return unassignedShards.getNumPrimaries() + unassignedShards.getNumIgnoredPrimaries() > 0;
    }

    /**
     * Returns <code>true</code> iff this {@link RoutingNodes} instance has any unassigned shards even if the
     * shards are marked as temporarily ignored.
     * @see UnassignedShards#isEmpty()
     * @see UnassignedShards#isIgnoredEmpty()
     */
    public boolean hasUnassignedShards() {
        return unassignedShards.isEmpty() == false || unassignedShards.isIgnoredEmpty() == false;
    }

    public boolean hasInactivePrimaries() {
        return inactivePrimaryCount > 0;
    }

    public boolean hasInactiveReplicas() {
        return inactiveShardCount > inactivePrimaryCount;
    }

    public boolean hasInactiveShards() {
        return inactiveShardCount > 0;
    }

    public int getRelocatingShardCount() {
        return relocatingShards;
    }

    /**
     * Returns all shards that are not in the state UNASSIGNED with the same shard
     * ID as the given shard.
     */
    public List<ShardRouting> assignedShards(ShardId shardId) {
        final List<ShardRouting> replicaSet = assignedShards.get(shardId);
        return replicaSet == null ? EMPTY : Collections.unmodifiableList(replicaSet);
    }

    @Nullable
    public ShardRouting getByAllocationId(ShardId shardId, String allocationId) {
        final List<ShardRouting> replicaSet = assignedShards.get(shardId);
        if (replicaSet == null) {
            return null;
        }
        for (ShardRouting shardRouting : replicaSet) {
            if (shardRouting.allocationId().getId().equals(allocationId)) {
                return shardRouting;
            }
        }
        return null;
    }

    /**
     * Returns the active primary shard for the given shard id or <code>null</code> if
     * no primary is found or the primary is not active.
     */
    public ShardRouting activePrimary(ShardId shardId) {
        for (ShardRouting shardRouting : assignedShards(shardId)) {
            if (shardRouting.primary() && shardRouting.active()) {
                return shardRouting;
            }
        }
        return null;
    }

    /**
     * Returns one active replica shard for the given shard id or <code>null</code> if
     * no active replica is found.
     *
     * Since replicas could possibly be on nodes with a older version of ES than
     * the primary is, this will return replicas on the highest version of ES.
     *
     */
    public ShardRouting activeReplicaWithHighestVersion(ShardId shardId) {
        // It's possible for replicaNodeVersion to be null, when disassociating dead nodes
        // that have been removed, the shards are failed, and part of the shard failing
        // calls this method with an out-of-date RoutingNodes, where the version might not
        // be accessible. Therefore, we need to protect against the version being null
        // (meaning the node will be going away).
        return assignedShards(shardId).stream()
            .filter(shr -> shr.primary() == false && shr.active())
            .filter(shr -> node(shr.currentNodeId()) != null)
            .max(
                Comparator.comparing(
                    shr -> node(shr.currentNodeId()).node(),
                    Comparator.nullsFirst(Comparator.comparing(DiscoveryNode::getVersion))
                )
            )
            .orElse(null);
    }

    /**
     * Returns <code>true</code> iff all replicas are active for the given shard routing. Otherwise <code>false</code>
     */
    public boolean allReplicasActive(ShardId shardId, Metadata metadata) {
        final List<ShardRouting> shards = assignedShards(shardId);
        if (shards.isEmpty() || shards.size() < metadata.getIndexSafe(shardId.getIndex()).getNumberOfReplicas() + 1) {
            return false; // if we are empty nothing is active if we have less than total at least one is unassigned
        }
        for (ShardRouting shard : shards) {
            if (shard.active() == false) {
                return false;
            }
        }
        return true;
    }

    public List<ShardRouting> shards(Predicate<ShardRouting> predicate) {
        List<ShardRouting> shards = new ArrayList<>();
        for (RoutingNode routingNode : this) {
            for (ShardRouting shardRouting : routingNode) {
                if (predicate.test(shardRouting)) {
                    shards.add(shardRouting);
                }
            }
        }
        return shards;
    }

    @Override
    public String toString() {
        StringBuilder sb = new StringBuilder("routing_nodes:\n");
        for (RoutingNode routingNode : this) {
            sb.append(routingNode.prettyPrint());
        }
        sb.append("---- unassigned\n");
        for (ShardRouting shardEntry : unassignedShards) {
            sb.append("--------").append(shardEntry.shortSummary()).append('\n');
        }
        return sb.toString();
    }

    /**
     * Moves a shard from unassigned to initialize state
     *
     * @param existingAllocationId allocation id to use. If null, a fresh allocation id is generated.
     * @return                     the initialized shard
     */
    public ShardRouting initializeShard(
        ShardRouting unassignedShard,
        String nodeId,
        @Nullable String existingAllocationId,
        long expectedSize,
        RoutingChangesObserver routingChangesObserver
    ) {
        ensureMutable();
        assert unassignedShard.unassigned() : "expected an unassigned shard " + unassignedShard;
        ShardRouting initializedShard = unassignedShard.initialize(nodeId, existingAllocationId, expectedSize);
        node(nodeId).add(initializedShard);
        inactiveShardCount++;
        if (initializedShard.primary()) {
            inactivePrimaryCount++;
        }
        addRecovery(initializedShard);
        assignedShardsAdd(initializedShard);
        routingChangesObserver.shardInitialized(unassignedShard, initializedShard);
        return initializedShard;
    }

    /**
     * Relocate a shard to another node, adding the target initializing
     * shard as well as assigning it.
     *
     * @return pair of source relocating and target initializing shards.
     */
    public Tuple<ShardRouting, ShardRouting> relocateShard(
        ShardRouting startedShard,
        String nodeId,
        long expectedShardSize,
        RoutingChangesObserver changes
    ) {
        ensureMutable();
        relocatingShards++;
        ShardRouting source = startedShard.relocate(nodeId, expectedShardSize);
        ShardRouting target = source.getTargetRelocatingShard();
        updateAssigned(startedShard, source);
        node(target.currentNodeId()).add(target);
        assignedShardsAdd(target);
        addRecovery(target);
        changes.relocationStarted(startedShard, target);
        return Tuple.tuple(source, target);
    }

    /**
     * Applies the relevant logic to start an initializing shard.
     *
     * Moves the initializing shard to started. If the shard is a relocation target, also removes the relocation source.
     *
     * If the started shard is a primary relocation target, this also reinitializes currently initializing replicas as their
     * recovery source changes
     *
     * @return the started shard
     */
    public ShardRouting startShard(Logger logger, ShardRouting initializingShard, RoutingChangesObserver routingChangesObserver) {
        ensureMutable();
        ShardRouting startedShard = started(initializingShard);
        logger.trace("{} marked shard as started (routing: {})", initializingShard.shardId(), initializingShard);
        routingChangesObserver.shardStarted(initializingShard, startedShard);

        if (initializingShard.relocatingNodeId() != null) {
            // relocation target has been started, remove relocation source
            RoutingNode relocationSourceNode = node(initializingShard.relocatingNodeId());
            ShardRouting relocationSourceShard = relocationSourceNode.getByShardId(initializingShard.shardId());
            assert relocationSourceShard.isRelocationSourceOf(initializingShard);
            assert relocationSourceShard.getTargetRelocatingShard() == initializingShard
                : "relocation target mismatch, expected: "
                    + initializingShard
                    + " but was: "
                    + relocationSourceShard.getTargetRelocatingShard();
            remove(relocationSourceShard);
            routingChangesObserver.relocationCompleted(relocationSourceShard);

            // if this is a primary shard with ongoing replica recoveries, reinitialize them as their recovery source changed
            if (startedShard.primary()) {
                List<ShardRouting> assignedShards = assignedShards(startedShard.shardId());
                // copy list to prevent ConcurrentModificationException
                for (ShardRouting routing : new ArrayList<>(assignedShards)) {
                    if (routing.initializing() && routing.primary() == false) {
                        if (routing.isRelocationTarget()) {
                            // find the relocation source
                            ShardRouting sourceShard = getByAllocationId(routing.shardId(), routing.allocationId().getRelocationId());
                            // cancel relocation and start relocation to same node again
                            ShardRouting startedReplica = cancelRelocation(sourceShard);
                            remove(routing);
                            routingChangesObserver.shardFailed(
                                routing,
                                new UnassignedInfo(UnassignedInfo.Reason.REINITIALIZED, "primary changed")
                            );
                            relocateShard(
                                startedReplica,
                                sourceShard.relocatingNodeId(),
                                sourceShard.getExpectedShardSize(),
                                routingChangesObserver
                            );
                        } else {
                            ShardRouting reinitializedReplica = reinitReplica(routing);
                            routingChangesObserver.initializedReplicaReinitialized(routing, reinitializedReplica);
                        }
                    }
                }
            }
        }
        return startedShard;
    }

    /**
     * Applies the relevant logic to handle a cancelled or failed shard.
     *
     * Moves the shard to unassigned or completely removes the shard (if relocation target).
     *
     * - If shard is a primary, this also fails initializing replicas.
     * - If shard is an active primary, this also promotes an active replica to primary (if such a replica exists).
     * - If shard is a relocating primary, this also removes the primary relocation target shard.
     * - If shard is a relocating replica, this promotes the replica relocation target to a full initializing replica, removing the
     *   relocation source information. This is possible as peer recovery is always done from the primary.
     * - If shard is a (primary or replica) relocation target, this also clears the relocation information on the source shard.
     *
     */
    public void failShard(
        Logger logger,
        ShardRouting failedShard,
        UnassignedInfo unassignedInfo,
        IndexMetadata indexMetadata,
        RoutingChangesObserver routingChangesObserver
    ) {
        ensureMutable();
        assert failedShard.assignedToNode() : "only assigned shards can be failed";
        assert indexMetadata.getIndex().equals(failedShard.index()) : "shard failed for unknown index (shard entry: " + failedShard + ")";
        assert getByAllocationId(failedShard.shardId(), failedShard.allocationId().getId()) == failedShard
            : "shard routing to fail does not exist in routing table, expected: "
                + failedShard
                + " but was: "
                + getByAllocationId(failedShard.shardId(), failedShard.allocationId().getId());

        logger.debug("{} failing shard {} with unassigned info ({})", failedShard.shardId(), failedShard, unassignedInfo.shortSummary());

        // if this is a primary, fail initializing replicas first (otherwise we move RoutingNodes into an inconsistent state)
        if (failedShard.primary()) {
            List<ShardRouting> assignedShards = assignedShards(failedShard.shardId());
            if (assignedShards.isEmpty() == false) {
                // copy list to prevent ConcurrentModificationException
                for (ShardRouting routing : new ArrayList<>(assignedShards)) {
                    if (routing.primary() == false && routing.initializing()) {
                        // re-resolve replica as earlier iteration could have changed source/target of replica relocation
                        ShardRouting replicaShard = getByAllocationId(routing.shardId(), routing.allocationId().getId());
                        assert replicaShard != null : "failed to re-resolve " + routing + " when failing replicas";
                        UnassignedInfo primaryFailedUnassignedInfo = new UnassignedInfo(
                            UnassignedInfo.Reason.PRIMARY_FAILED,
                            "primary failed while replica initializing",
                            null,
                            0,
                            unassignedInfo.getUnassignedTimeInNanos(),
                            unassignedInfo.getUnassignedTimeInMillis(),
                            false,
                            AllocationStatus.NO_ATTEMPT,
                            Collections.emptySet(),
                            routing.currentNodeId()
                        );
                        failShard(logger, replicaShard, primaryFailedUnassignedInfo, indexMetadata, routingChangesObserver);
                    }
                }
            }
        }

        if (failedShard.relocating()) {
            // find the shard that is initializing on the target node
            ShardRouting targetShard = getByAllocationId(failedShard.shardId(), failedShard.allocationId().getRelocationId());
            assert targetShard.isRelocationTargetOf(failedShard);
            if (failedShard.primary()) {
                logger.trace("{} is removed due to the failure/cancellation of the source shard", targetShard);
                // cancel and remove target shard
                remove(targetShard);
                routingChangesObserver.shardFailed(targetShard, unassignedInfo);
            } else {
                logger.trace("{}, relocation source failed / cancelled, mark as initializing without relocation source", targetShard);
                // promote to initializing shard without relocation source and ensure that removed relocation source
                // is not added back as unassigned shard
                removeRelocationSource(targetShard);
                routingChangesObserver.relocationSourceRemoved(targetShard);
            }
        }

        // fail actual shard
        if (failedShard.initializing()) {
            if (failedShard.relocatingNodeId() == null) {
                if (failedShard.primary()) {
                    // promote active replica to primary if active replica exists (only the case for shadow replicas)
                    unassignPrimaryAndPromoteActiveReplicaIfExists(failedShard, unassignedInfo, routingChangesObserver);
                } else {
                    // initializing shard that is not relocation target, just move to unassigned
                    moveToUnassigned(failedShard, unassignedInfo);
                }
            } else {
                // The shard is a target of a relocating shard. In that case we only need to remove the target shard and cancel the source
                // relocation. No shard is left unassigned
                logger.trace(
                    "{} is a relocation target, resolving source to cancel relocation ({})",
                    failedShard,
                    unassignedInfo.shortSummary()
                );
                ShardRouting sourceShard = getByAllocationId(failedShard.shardId(), failedShard.allocationId().getRelocationId());
                assert sourceShard.isRelocationSourceOf(failedShard);
                logger.trace(
                    "{}, resolved source to [{}]. canceling relocation ... ({})",
                    failedShard.shardId(),
                    sourceShard,
                    unassignedInfo.shortSummary()
                );
                cancelRelocation(sourceShard);
                remove(failedShard);
            }
        } else {
            assert failedShard.active();
            if (failedShard.primary()) {
                // promote active replica to primary if active replica exists
                unassignPrimaryAndPromoteActiveReplicaIfExists(failedShard, unassignedInfo, routingChangesObserver);
            } else {
                if (failedShard.relocating()) {
                    remove(failedShard);
                } else {
                    moveToUnassigned(failedShard, unassignedInfo);
                }
            }
        }
        routingChangesObserver.shardFailed(failedShard, unassignedInfo);
        assert node(failedShard.currentNodeId()).getByShardId(failedShard.shardId()) == null
            : "failedShard " + failedShard + " was matched but wasn't removed";
    }

    private void unassignPrimaryAndPromoteActiveReplicaIfExists(
        ShardRouting failedShard,
        UnassignedInfo unassignedInfo,
        RoutingChangesObserver routingChangesObserver
    ) {
        assert failedShard.primary();
        ShardRouting activeReplica = activeReplicaWithHighestVersion(failedShard.shardId());
        if (activeReplica == null) {
            moveToUnassigned(failedShard, unassignedInfo);
        } else {
            movePrimaryToUnassignedAndDemoteToReplica(failedShard, unassignedInfo);
            promoteReplicaToPrimary(activeReplica, routingChangesObserver);
        }
    }

    private void promoteReplicaToPrimary(ShardRouting activeReplica, RoutingChangesObserver routingChangesObserver) {
        // if the activeReplica was relocating before this call to failShard, its relocation was cancelled earlier when we
        // failed initializing replica shards (and moved replica relocation source back to started)
        assert activeReplica.started() : "replica relocation should have been cancelled: " + activeReplica;
        promoteActiveReplicaShardToPrimary(activeReplica);
        routingChangesObserver.replicaPromoted(activeReplica);
    }

    /**
     * Mark a shard as started and adjusts internal statistics.
     *
     * @return the started shard
     */
    private ShardRouting started(ShardRouting shard) {
        assert shard.initializing() : "expected an initializing shard " + shard;
        if (shard.relocatingNodeId() == null) {
            // if this is not a target shard for relocation, we need to update statistics
            inactiveShardCount--;
            if (shard.primary()) {
                inactivePrimaryCount--;
            }
        }
        removeRecovery(shard);
        ShardRouting startedShard = shard.moveToStarted();
        updateAssigned(shard, startedShard);
        return startedShard;
    }

    /**
     * Cancels a relocation of a shard that shard must relocating.
     *
     * @return the shard after cancelling relocation
     */
    private ShardRouting cancelRelocation(ShardRouting shard) {
        relocatingShards--;
        ShardRouting cancelledShard = shard.cancelRelocation();
        updateAssigned(shard, cancelledShard);
        return cancelledShard;
    }

    /**
     * moves the assigned replica shard to primary.
     *
     * @param replicaShard the replica shard to be promoted to primary
     * @return             the resulting primary shard
     */
    private ShardRouting promoteActiveReplicaShardToPrimary(ShardRouting replicaShard) {
        assert replicaShard.active() : "non-active shard cannot be promoted to primary: " + replicaShard;
        assert replicaShard.primary() == false : "primary shard cannot be promoted to primary: " + replicaShard;
        ShardRouting primaryShard = replicaShard.moveActiveReplicaToPrimary();
        updateAssigned(replicaShard, primaryShard);
        return primaryShard;
    }

    private static final List<ShardRouting> EMPTY = Collections.emptyList();

    /**
     * Cancels the give shard from the Routing nodes internal statistics and cancels
     * the relocation if the shard is relocating.
     */
    private void remove(ShardRouting shard) {
        assert shard.unassigned() == false : "only assigned shards can be removed here (" + shard + ")";
        node(shard.currentNodeId()).remove(shard);
        if (shard.initializing() && shard.relocatingNodeId() == null) {
            inactiveShardCount--;
            assert inactiveShardCount >= 0;
            if (shard.primary()) {
                inactivePrimaryCount--;
            }
        } else if (shard.relocating()) {
            shard = cancelRelocation(shard);
        }
        assignedShardsRemove(shard);
        if (shard.initializing()) {
            removeRecovery(shard);
        }
    }

    /**
     * Removes relocation source of an initializing non-primary shard. This allows the replica shard to continue recovery from
     * the primary even though its non-primary relocation source has failed.
     */
    private ShardRouting removeRelocationSource(ShardRouting shard) {
        assert shard.isRelocationTarget() : "only relocation target shards can have their relocation source removed (" + shard + ")";
        ShardRouting relocationMarkerRemoved = shard.removeRelocationSource();
        updateAssigned(shard, relocationMarkerRemoved);
        inactiveShardCount++; // relocation targets are not counted as inactive shards whereas initializing shards are
        return relocationMarkerRemoved;
    }

    private void assignedShardsAdd(ShardRouting shard) {
        assert shard.unassigned() == false : "unassigned shard " + shard + " cannot be added to list of assigned shards";
        List<ShardRouting> shards = assignedShards.computeIfAbsent(shard.shardId(), k -> new ArrayList<>());
        assert assertInstanceNotInList(shard, shards) : "shard " + shard + " cannot appear twice in list of assigned shards";
        shards.add(shard);
    }

    private static boolean assertInstanceNotInList(ShardRouting shard, List<ShardRouting> shards) {
        for (ShardRouting s : shards) {
            assert s != shard;
        }
        return true;
    }

    private void assignedShardsRemove(ShardRouting shard) {
        final List<ShardRouting> replicaSet = assignedShards.get(shard.shardId());
        if (replicaSet != null) {
            final Iterator<ShardRouting> iterator = replicaSet.iterator();
            while (iterator.hasNext()) {
                // yes we check identity here
                if (shard == iterator.next()) {
                    iterator.remove();
                    return;
                }
            }
        }
        assert false : "No shard found to remove";
    }

    private ShardRouting reinitReplica(ShardRouting shard) {
        assert shard.primary() == false : "shard must be a replica: " + shard;
        assert shard.initializing() : "can only reinitialize an initializing replica: " + shard;
        assert shard.isRelocationTarget() == false : "replication target cannot be reinitialized: " + shard;
        ShardRouting reinitializedShard = shard.reinitializeReplicaShard();
        updateAssigned(shard, reinitializedShard);
        return reinitializedShard;
    }

    private void updateAssigned(ShardRouting oldShard, ShardRouting newShard) {
        assert oldShard.shardId().equals(newShard.shardId())
            : "can only update " + oldShard + " by shard with same shard id but was " + newShard;
        assert oldShard.unassigned() == false && newShard.unassigned() == false
            : "only assigned shards can be updated in list of assigned shards (prev: " + oldShard + ", new: " + newShard + ")";
        assert oldShard.currentNodeId().equals(newShard.currentNodeId())
            : "shard to update " + oldShard + " can only update " + oldShard + " by shard assigned to same node but was " + newShard;
        node(oldShard.currentNodeId()).update(oldShard, newShard);
        List<ShardRouting> shardsWithMatchingShardId = assignedShards.computeIfAbsent(oldShard.shardId(), k -> new ArrayList<>());
        int previousShardIndex = shardsWithMatchingShardId.indexOf(oldShard);
        assert previousShardIndex >= 0 : "shard to update " + oldShard + " does not exist in list of assigned shards";
        shardsWithMatchingShardId.set(previousShardIndex, newShard);
    }

    private ShardRouting moveToUnassigned(ShardRouting shard, UnassignedInfo unassignedInfo) {
        assert shard.unassigned() == false : "only assigned shards can be moved to unassigned (" + shard + ")";
        remove(shard);
        ShardRouting unassigned = shard.moveToUnassigned(unassignedInfo);
        unassignedShards.add(unassigned);
        return unassigned;
    }

    /**
     * Moves assigned primary to unassigned and demotes it to a replica.
     * Used in conjunction with {@link #promoteActiveReplicaShardToPrimary} when an active replica is promoted to primary.
     */
    private ShardRouting movePrimaryToUnassignedAndDemoteToReplica(ShardRouting shard, UnassignedInfo unassignedInfo) {
        assert shard.unassigned() == false : "only assigned shards can be moved to unassigned (" + shard + ")";
        assert shard.primary() : "only primary can be demoted to replica (" + shard + ")";
        remove(shard);
        ShardRouting unassigned = shard.moveToUnassigned(unassignedInfo).moveUnassignedFromPrimary();
        unassignedShards.add(unassigned);
        return unassigned;
    }

    /**
     * Returns the number of routing nodes
     */
    @Override
    public int size() {
        return nodesToShards.size();
    }

    /**
     * @return collection of {@link ShardRouting}s, keyed by shard ID.
     */
    public Map<ShardId, List<ShardRouting>> getAssignedShards() {
        return Collections.unmodifiableMap(assignedShards);
    }

    @Override
    public boolean equals(Object o) {
        if (this == o) {
            return true;
        }
        if (o == null || getClass() != o.getClass()) {
            return false;
        }
        RoutingNodes that = (RoutingNodes) o;
        return readOnly == that.readOnly
            && inactivePrimaryCount == that.inactivePrimaryCount
            && inactiveShardCount == that.inactiveShardCount
            && relocatingShards == that.relocatingShards
            && nodesToShards.equals(that.nodesToShards)
            && unassignedShards.equals(that.unassignedShards)
            && assignedShards.equals(that.assignedShards)
            && attributeValuesByAttribute.equals(that.attributeValuesByAttribute)
            && recoveriesPerNode.equals(that.recoveriesPerNode);
    }

    @Override
    public int hashCode() {
        return Objects.hash(
            nodesToShards,
            unassignedShards,
            assignedShards,
            readOnly,
            inactivePrimaryCount,
            inactiveShardCount,
            relocatingShards,
            attributeValuesByAttribute,
            recoveriesPerNode
        );
    }

    public static final class UnassignedShards implements Iterable<ShardRouting> {

        private final RoutingNodes nodes;
        private final List<ShardRouting> unassigned;
        private final List<ShardRouting> ignored;

        private int primaries;
        private int ignoredPrimaries;

        public UnassignedShards(RoutingNodes nodes) {
            this(nodes, new ArrayList<>(), new ArrayList<>(), 0, 0);
        }

        private UnassignedShards(
            RoutingNodes nodes,
            List<ShardRouting> unassigned,
            List<ShardRouting> ignored,
            int primaries,
            int ignoredPrimaries
        ) {
            this.nodes = nodes;
            this.unassigned = unassigned;
            this.ignored = ignored;
            this.primaries = primaries;
            this.ignoredPrimaries = ignoredPrimaries;
        }

        public UnassignedShards copyFor(RoutingNodes newNodes) {
            return new UnassignedShards(newNodes, new ArrayList<>(unassigned), new ArrayList<>(ignored), primaries, ignoredPrimaries);
        }

        public void add(ShardRouting shardRouting) {
            if (shardRouting.primary()) {
                primaries++;
            }
            unassigned.add(shardRouting);
        }

        public void sort(Comparator<ShardRouting> comparator) {
            nodes.ensureMutable();
            CollectionUtil.timSort(unassigned, comparator);
        }

        /**
         * Returns the size of the non-ignored unassigned shards
         */
        public int size() {
            return unassigned.size();
        }

        /**
         * Returns the number of non-ignored unassigned primaries
         */
        public int getNumPrimaries() {
            return primaries;
        }

        /**
         * Returns the number of temporarily marked as ignored unassigned primaries
         */
        public int getNumIgnoredPrimaries() {
            return ignoredPrimaries;
        }

        @Override
        public UnassignedIterator iterator() {
            return new UnassignedIterator();
        }

        /**
         * The list of ignored unassigned shards (read only). The ignored unassigned shards
         * are not part of the formal unassigned list, but are kept around and used to build
         * back the list of unassigned shards as part of the routing table.
         */
        public List<ShardRouting> ignored() {
            return Collections.unmodifiableList(ignored);
        }

        /**
         * Marks a shard as temporarily ignored and adds it to the ignore unassigned list.
         * Should be used with caution, typically,
         * the correct usage is to removeAndIgnore from the iterator.
         * @see #ignored()
         * @see UnassignedIterator#removeAndIgnore(AllocationStatus, RoutingChangesObserver)
         * @see #isIgnoredEmpty()
         */
        public void ignoreShard(ShardRouting shard, AllocationStatus allocationStatus, RoutingChangesObserver changes) {
            nodes.ensureMutable();
            if (shard.primary()) {
                ignoredPrimaries++;
                UnassignedInfo currInfo = shard.unassignedInfo();
                assert currInfo != null;
                if (allocationStatus.equals(currInfo.getLastAllocationStatus()) == false) {
                    UnassignedInfo newInfo = new UnassignedInfo(
                        currInfo.getReason(),
                        currInfo.getMessage(),
                        currInfo.getFailure(),
                        currInfo.getNumFailedAllocations(),
                        currInfo.getUnassignedTimeInNanos(),
                        currInfo.getUnassignedTimeInMillis(),
                        currInfo.isDelayed(),
                        allocationStatus,
                        currInfo.getFailedNodeIds(),
                        currInfo.getLastAllocatedNodeId()
                    );
                    ShardRouting updatedShard = shard.updateUnassigned(newInfo, shard.recoverySource());
                    changes.unassignedInfoUpdated(shard, newInfo);
                    shard = updatedShard;
                }
            }
            ignored.add(shard);
        }

        public void resetIgnored() {
            assert unassigned.size() == 0; // every unassigned shard should be ignored before resetting
            unassigned.addAll(ignored);
            ignored.clear();
        }

        public class UnassignedIterator implements Iterator<ShardRouting>, ExistingShardsAllocator.UnassignedAllocationHandler {

            private final ListIterator<ShardRouting> iterator;
            private ShardRouting current;

            public UnassignedIterator() {
                this.iterator = unassigned.listIterator();
            }

            @Override
            public boolean hasNext() {
                return iterator.hasNext();
            }

            @Override
            public ShardRouting next() {
                return current = iterator.next();
            }

            /**
             * Initializes the current unassigned shard and moves it from the unassigned list.
             *
             * @param existingAllocationId allocation id to use. If null, a fresh allocation id is generated.
             */
            @Override
            public ShardRouting initialize(
                String nodeId,
                @Nullable String existingAllocationId,
                long expectedShardSize,
                RoutingChangesObserver routingChangesObserver
            ) {
                nodes.ensureMutable();
                innerRemove();
                return nodes.initializeShard(current, nodeId, existingAllocationId, expectedShardSize, routingChangesObserver);
            }

            /**
             * Removes and ignores the unassigned shard (will be ignored for this run, but
             * will be added back to unassigned once the metadata is constructed again).
             * Typically this is used when an allocation decision prevents a shard from being allocated such
             * that subsequent consumers of this API won't try to allocate this shard again.
             *
             * @param attempt the result of the allocation attempt
             */
            @Override
            public void removeAndIgnore(AllocationStatus attempt, RoutingChangesObserver changes) {
                nodes.ensureMutable();
                innerRemove();
                ignoreShard(current, attempt, changes);
            }

            private void updateShardRouting(ShardRouting shardRouting) {
                current = shardRouting;
                iterator.set(shardRouting);
            }

            /**
             * updates the unassigned info and recovery source on the current unassigned shard
             *
             * @param  unassignedInfo the new unassigned info to use
             * @param  recoverySource the new recovery source to use
             * @return the shard with unassigned info updated
             */
            @Override
            public ShardRouting updateUnassigned(
                UnassignedInfo unassignedInfo,
                RecoverySource recoverySource,
                RoutingChangesObserver changes
            ) {
                nodes.ensureMutable();
                ShardRouting updatedShardRouting = current.updateUnassigned(unassignedInfo, recoverySource);
                changes.unassignedInfoUpdated(current, unassignedInfo);
                updateShardRouting(updatedShardRouting);
                return updatedShardRouting;
            }

            /**
             * Unsupported operation, just there for the interface. Use
             * {@link #removeAndIgnore(AllocationStatus, RoutingChangesObserver)} or
             * {@link #initialize(String, String, long, RoutingChangesObserver)}.
             */
            @Override
            public void remove() {
                throw new UnsupportedOperationException(
                    "remove is not supported in unassigned iterator," + " use removeAndIgnore or initialize"
                );
            }

            private void innerRemove() {
                iterator.remove();
                if (current.primary()) {
                    primaries--;
                }
            }
        }

        /**
         * Returns <code>true</code> iff this collection contains one or more non-ignored unassigned shards.
         */
        public boolean isEmpty() {
            return unassigned.isEmpty();
        }

        /**
         * Returns <code>true</code> iff any unassigned shards are marked as temporarily ignored.
         * @see UnassignedShards#ignoreShard(ShardRouting, AllocationStatus, RoutingChangesObserver)
         * @see UnassignedIterator#removeAndIgnore(AllocationStatus, RoutingChangesObserver)
         */
        public boolean isIgnoredEmpty() {
            return ignored.isEmpty();
        }

        /**
         * Drains all unassigned shards and returns it.
         * This method will not drain ignored shards.
         */
        public ShardRouting[] drain() {
            nodes.ensureMutable();
            ShardRouting[] mutableShardRoutings = unassigned.toArray(new ShardRouting[unassigned.size()]);
            unassigned.clear();
            primaries = 0;
            return mutableShardRoutings;
        }

        @Override
        public boolean equals(Object o) {
            if (this == o) {
                return true;
            }
            if (o == null || getClass() != o.getClass()) {
                return false;
            }
            UnassignedShards that = (UnassignedShards) o;
            return primaries == that.primaries
                && ignoredPrimaries == that.ignoredPrimaries
                && unassigned.equals(that.unassigned)
                && ignored.equals(that.ignored);
        }

        @Override
        public int hashCode() {
            return Objects.hash(unassigned, ignored, primaries, ignoredPrimaries);
        }
    }

    /**
     * Calculates RoutingNodes statistics by iterating over all {@link ShardRouting}s
     * in the cluster to ensure the book-keeping is correct.
     * For performance reasons, this should only be called from asserts
     *
     * @return this method always returns <code>true</code> or throws an assertion error. If assertion are not enabled
     *         this method does nothing.
     */
    public static boolean assertShardStats(RoutingNodes routingNodes) {
        if (Assertions.ENABLED == false) {
            return true;
        }
        int unassignedPrimaryCount = 0;
        int unassignedIgnoredPrimaryCount = 0;
        int inactivePrimaryCount = 0;
        int inactiveShardCount = 0;
        int relocating = 0;
        Map<Index, Integer> indicesAndShards = new HashMap<>();
        for (RoutingNode node : routingNodes) {
            for (ShardRouting shard : node) {
                if (shard.initializing() && shard.relocatingNodeId() == null) {
                    inactiveShardCount++;
                    if (shard.primary()) {
                        inactivePrimaryCount++;
                    }
                }
                if (shard.relocating()) {
                    relocating++;
                }
                Integer i = indicesAndShards.get(shard.index());
                if (i == null) {
                    i = shard.id();
                }
                indicesAndShards.put(shard.index(), Math.max(i, shard.id()));
            }
        }

        // Assert that the active shard routing are identical.
        Set<Map.Entry<Index, Integer>> entries = indicesAndShards.entrySet();

        final Map<ShardId, HashSet<ShardRouting>> shardsByShardId = new HashMap<>();
        for (final RoutingNode routingNode : routingNodes) {
            for (final ShardRouting shardRouting : routingNode) {
                final HashSet<ShardRouting> shards = shardsByShardId.computeIfAbsent(
                    new ShardId(shardRouting.index(), shardRouting.id()),
                    k -> new HashSet<>()
                );
                shards.add(shardRouting);
            }
        }

        for (final Map.Entry<Index, Integer> e : entries) {
            final Index index = e.getKey();
            for (int i = 0; i <= e.getValue(); i++) {
                final ShardId shardId = new ShardId(index, i);
                final HashSet<ShardRouting> shards = shardsByShardId.get(shardId);
                final List<ShardRouting> mutableShardRoutings = routingNodes.assignedShards(shardId);
                assert (shards == null && mutableShardRoutings.size() == 0)
                    || (shards != null && shards.size() == mutableShardRoutings.size() && shards.containsAll(mutableShardRoutings));
            }
        }

        for (ShardRouting shard : routingNodes.unassigned()) {
            if (shard.primary()) {
                unassignedPrimaryCount++;
            }
        }

        for (ShardRouting shard : routingNodes.unassigned().ignored()) {
            if (shard.primary()) {
                unassignedIgnoredPrimaryCount++;
            }
        }

        for (Map.Entry<String, Recoveries> recoveries : routingNodes.recoveriesPerNode.entrySet()) {
            String node = recoveries.getKey();
            final Recoveries value = recoveries.getValue();
            int incoming = 0;
            int outgoing = 0;
            RoutingNode routingNode = routingNodes.nodesToShards.get(node);
            if (routingNode != null) { // node might have dropped out of the cluster
                for (ShardRouting routing : routingNode) {
                    if (routing.initializing()) {
                        incoming++;
                    }
                    if (routing.primary() && routing.isRelocationTarget() == false) {
                        for (ShardRouting assigned : routingNodes.assignedShards.get(routing.shardId())) {
                            if (assigned.initializing() && assigned.recoverySource().getType() == RecoverySource.Type.PEER) {
                                outgoing++;
                            }
                        }
                    }
                }
            }
            assert incoming == value.incoming : incoming + " != " + value.incoming + " node: " + routingNode;
            assert outgoing == value.outgoing : outgoing + " != " + value.outgoing + " node: " + routingNode;
        }

        assert unassignedPrimaryCount == routingNodes.unassignedShards.getNumPrimaries()
            : "Unassigned primaries is ["
                + unassignedPrimaryCount
                + "] but RoutingNodes returned unassigned primaries ["
                + routingNodes.unassigned().getNumPrimaries()
                + "]";
        assert unassignedIgnoredPrimaryCount == routingNodes.unassignedShards.getNumIgnoredPrimaries()
            : "Unassigned ignored primaries is ["
                + unassignedIgnoredPrimaryCount
                + "] but RoutingNodes returned unassigned ignored primaries ["
                + routingNodes.unassigned().getNumIgnoredPrimaries()
                + "]";
        assert inactivePrimaryCount == routingNodes.inactivePrimaryCount
            : "Inactive Primary count ["
                + inactivePrimaryCount
                + "] but RoutingNodes returned inactive primaries ["
                + routingNodes.inactivePrimaryCount
                + "]";
        assert inactiveShardCount == routingNodes.inactiveShardCount
            : "Inactive Shard count ["
                + inactiveShardCount
                + "] but RoutingNodes returned inactive shards ["
                + routingNodes.inactiveShardCount
                + "]";
        assert routingNodes.getRelocatingShardCount() == relocating
            : "Relocating shards mismatch [" + routingNodes.getRelocatingShardCount() + "] but expected [" + relocating + "]";

        return true;
    }

    private void ensureMutable() {
        if (readOnly) {
            throw new IllegalStateException("can't modify RoutingNodes - readonly");
        }
    }

    /**
     * Creates an iterator over shards interleaving between nodes: The iterator returns the first shard from
     * the first node, then the first shard of the second node, etc. until one shard from each node has been returned.
     * The iterator then resumes on the first node by returning the second shard and continues until all shards from
     * all the nodes have been returned.
     */
    public Iterator<ShardRouting> nodeInterleavedShardIterator() {
        final Queue<Iterator<ShardRouting>> queue = new ArrayDeque<>(nodesToShards.size());
        for (final var routingNode : nodesToShards.values()) {
            final var iterator = routingNode.copyShards().iterator();
            if (iterator.hasNext()) {
                queue.add(iterator);
            }
        }
        return new Iterator<>() {
            public boolean hasNext() {
                return queue.isEmpty() == false;
            }

            public ShardRouting next() {
                if (queue.isEmpty()) {
                    throw new NoSuchElementException();
                }
                final var nodeIterator = queue.poll();
                assert nodeIterator.hasNext();
                final var nextShard = nodeIterator.next();
                if (nodeIterator.hasNext()) {
                    queue.offer(nodeIterator);
                }
                return nextShard;
            }
        };
    }

    private static final class Recoveries {
        private static final Recoveries EMPTY = new Recoveries();
        private int incoming = 0;
        private int outgoing = 0;

        public Recoveries copy() {
            final Recoveries copy = new Recoveries();
            copy.incoming = incoming;
            copy.outgoing = outgoing;
            return copy;
        }

        void addOutgoing(int howMany) {
            assert outgoing + howMany >= 0 : outgoing + howMany + " must be >= 0";
            outgoing += howMany;
        }

        void addIncoming(int howMany) {
            assert incoming + howMany >= 0 : incoming + howMany + " must be >= 0";
            incoming += howMany;
        }

        int getOutgoing() {
            return outgoing;
        }

        int getIncoming() {
            return incoming;
        }

        public static Recoveries getOrAdd(Map<String, Recoveries> map, String key) {
            Recoveries recoveries = map.get(key);
            if (recoveries == null) {
                recoveries = new Recoveries();
                map.put(key, recoveries);
            }
            return recoveries;
        }

        @Override
        public boolean equals(Object o) {
            if (this == o) {
                return true;
            }
            if (o == null || getClass() != o.getClass()) {
                return false;
            }
            Recoveries that = (Recoveries) o;
            return incoming == that.incoming && outgoing == that.outgoing;
        }

        @Override
        public int hashCode() {
            return Objects.hash(incoming, outgoing);
        }
    }
}<|MERGE_RESOLUTION|>--- conflicted
+++ resolved
@@ -39,8 +39,6 @@
 import java.util.Objects;
 import java.util.Queue;
 import java.util.Set;
-import java.util.concurrent.ConcurrentHashMap;
-import java.util.concurrent.ConcurrentMap;
 import java.util.function.Function;
 import java.util.function.Predicate;
 import java.util.stream.Collectors;
@@ -97,7 +95,7 @@
         final int indexCount = routingTable.indicesRouting().size();
         this.assignedShards = Maps.newMapWithExpectedSize(indexCount);
         this.unassignedShards = new UnassignedShards(this);
-        this.attributeValuesByAttribute = new ConcurrentHashMap<>();
+        this.attributeValuesByAttribute = Collections.synchronizedMap(new HashMap<>());
 
         nodesToShards = Maps.newMapWithExpectedSize(discoveryNodes.getDataNodes().size());
         // fill in the nodeToShards with the "live" nodes
@@ -159,19 +157,8 @@
         this.inactivePrimaryCount = routingNodes.inactivePrimaryCount;
         this.inactiveShardCount = routingNodes.inactiveShardCount;
         this.relocatingShards = routingNodes.relocatingShards;
-<<<<<<< HEAD
-        this.attributeValuesByAttribute = new ConcurrentHashMap<>(routingNodes.attributeValuesByAttribute.size());
-        for (Map.Entry<String, Set<String>> entry : routingNodes.attributeValuesByAttribute.entrySet()) {
-            this.attributeValuesByAttribute.put(entry.getKey(), new HashSet<>(entry.getValue()));
-        }
-        this.recoveriesPerNode = Maps.newMapWithExpectedSize(routingNodes.recoveriesPerNode.size());
-        for (Map.Entry<String, Recoveries> entry : routingNodes.recoveriesPerNode.entrySet()) {
-            this.recoveriesPerNode.put(entry.getKey(), entry.getValue().copy());
-        }
-=======
-        this.attributeValuesByAttribute = Maps.copyOf(routingNodes.attributeValuesByAttribute, HashSet::new);
+        this.attributeValuesByAttribute = Collections.synchronizedMap(Maps.copyOf(routingNodes.attributeValuesByAttribute, HashSet::new));
         this.recoveriesPerNode = Maps.copyOf(routingNodes.recoveriesPerNode, Recoveries::copy);
->>>>>>> a23e4165
     }
 
     /**

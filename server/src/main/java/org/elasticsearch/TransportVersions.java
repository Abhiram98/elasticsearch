--- conflicted
+++ resolved
@@ -203,14 +203,11 @@
     public static final TransportVersion ML_INFERENCE_GOOGLE_VERTEX_AI_EMBEDDINGS_ADDED = def(8_694_00_0);
     public static final TransportVersion EVENT_INGESTED_RANGE_IN_CLUSTER_STATE = def(8_695_00_0);
     public static final TransportVersion ESQL_ADD_AGGREGATE_TYPE = def(8_696_00_0);
-<<<<<<< HEAD
-    public static final TransportVersion INFERENCE_ADAPTIVE_ALLOCATIONS = def(8_697_00_0);
-=======
     public static final TransportVersion SECURITY_MIGRATIONS_MIGRATION_NEEDED_ADDED = def(8_697_00_0);
     public static final TransportVersion K_FOR_KNN_QUERY_ADDED = def(8_698_00_0);
     public static final TransportVersion TEXT_SIMILARITY_RERANKER_RETRIEVER = def(8_699_00_0);
     public static final TransportVersion ML_INFERENCE_GOOGLE_VERTEX_AI_RERANKING_ADDED = def(8_700_00_0);
->>>>>>> 80caf2e3
+    public static final TransportVersion INFERENCE_ADAPTIVE_ALLOCATIONS = def(8_701_00_0);
 
     /*
      * STOP! READ THIS FIRST! No, really,

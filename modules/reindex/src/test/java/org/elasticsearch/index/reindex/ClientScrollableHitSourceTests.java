/*
 * Licensed to Elasticsearch under one or more contributor
 * license agreements. See the NOTICE file distributed with
 * this work for additional information regarding copyright
 * ownership. Elasticsearch licenses this file to you under
 * the Apache License, Version 2.0 (the "License"); you may
 * not use this file except in compliance with the License.
 * You may obtain a copy of the License at
 *
 *    http://www.apache.org/licenses/LICENSE-2.0
 *
 * Unless required by applicable law or agreed to in writing,
 * software distributed under the License is distributed on an
 * "AS IS" BASIS, WITHOUT WARRANTIES OR CONDITIONS OF ANY
 * KIND, either express or implied.  See the License for the
 * specific language governing permissions and limitations
 * under the License.
 */

package org.elasticsearch.index.reindex;

import org.apache.logging.log4j.Logger;
import org.apache.lucene.search.TotalHits;
import org.elasticsearch.action.ActionListener;
import org.elasticsearch.action.ActionRequest;
import org.elasticsearch.action.ActionResponse;
import org.elasticsearch.action.ActionType;
import org.elasticsearch.action.bulk.BackoffPolicy;
import org.elasticsearch.action.search.ClearScrollAction;
import org.elasticsearch.action.search.ClearScrollRequest;
import org.elasticsearch.action.search.ClearScrollResponse;
import org.elasticsearch.action.search.SearchAction;
import org.elasticsearch.action.search.SearchRequest;
import org.elasticsearch.action.search.SearchResponse;
import org.elasticsearch.action.search.SearchScrollAction;
import org.elasticsearch.action.search.SearchScrollRequest;
import org.elasticsearch.action.search.ShardSearchFailure;
import org.elasticsearch.client.ParentTaskAssigningClient;
import org.elasticsearch.client.support.AbstractClient;
import org.elasticsearch.common.bytes.BytesArray;
import org.elasticsearch.common.settings.Settings;
import org.elasticsearch.common.unit.TimeValue;
import org.elasticsearch.common.util.concurrent.EsRejectedExecutionException;
import org.elasticsearch.index.mapper.SeqNoFieldMapper;
import org.elasticsearch.index.query.BoolQueryBuilder;
import org.elasticsearch.index.query.QueryBuilder;
import org.elasticsearch.index.query.RangeQueryBuilder;
import org.elasticsearch.search.SearchHit;
import org.elasticsearch.search.SearchHits;
import org.elasticsearch.search.internal.InternalSearchResponse;
import org.elasticsearch.tasks.TaskId;
import org.elasticsearch.test.ESTestCase;
import org.elasticsearch.threadpool.TestThreadPool;
import org.elasticsearch.threadpool.ThreadPool;
import org.junit.After;
import org.junit.Assert;
import org.junit.Before;

import java.util.Collections;
import java.util.List;
import java.util.Optional;
import java.util.concurrent.ArrayBlockingQueue;
import java.util.concurrent.BlockingQueue;
import java.util.concurrent.TimeUnit;
import java.util.concurrent.atomic.AtomicInteger;
import java.util.function.Consumer;
import java.util.function.Function;
import java.util.function.LongSupplier;
import java.util.stream.IntStream;

import static java.util.Collections.emptyMap;
import static org.apache.lucene.util.TestUtil.randomSimpleString;
import static org.elasticsearch.common.unit.TimeValue.timeValueSeconds;
import static org.hamcrest.Matchers.anyOf;
import static org.hamcrest.Matchers.instanceOf;

public class ClientScrollableHitSourceTests extends ESTestCase {

    private ThreadPool threadPool;

    @Before
    public void setUpThreadPool() {
        threadPool = new TestThreadPool(getTestName());
    }

    @After
    public void tearDownThreadPool() {
        terminate(threadPool);
    }

    // ensure we test the happy path on every build.
    public void testStartScrollDone() throws InterruptedException {
        dotestBasicsWithRetry(0, 0, 0, e -> fail());
    }

    public void testRetrySuccess() throws InterruptedException {
        int retries = randomIntBetween(1, 10);
        dotestBasicsWithRetry(retries, 0, retries, e -> fail());
    }

    public void testRetryFail() {
        int retries = randomInt(10);
        ExpectedException ex = expectThrows(ExpectedException.class,
            () -> dotestBasicsWithRetry(retries, retries+1, retries+1, e -> { throw new ExpectedException(e); })
        );
        assertThat(ex.getCause(), anyOf(instanceOf(EsRejectedExecutionException.class), instanceOf(SearchFailureException.class)));
    }

    private void dotestBasicsWithRetry(int retries, int minFailures, int maxFailures,
                                       Consumer<Exception> failureHandler) throws InterruptedException {
        BlockingQueue<ScrollableHitSource.AsyncResponse> responses = new ArrayBlockingQueue<>(100);
        MockClient client = new MockClient(threadPool, logger);
        TaskId parentTask = new TaskId("thenode", randomInt());
        AtomicInteger actualSearchRetries = new AtomicInteger();
        int expectedSearchRetries = 0;
        LongSupplier seqNoGenerator = newSeqNoGenerator(0);
        long seqNo = Long.MIN_VALUE;
        ScrollableHitSource.Checkpoint initialCheckpoint = null;
        if (randomBoolean()) {
            seqNo = seqNoGenerator.getAsLong();
            initialCheckpoint = new ScrollableHitSource.Checkpoint(seqNo);
        }
        ClientScrollableHitSource hitSource = new ClientScrollableHitSource(logger, BackoffPolicy.constantBackoff(TimeValue.ZERO, retries),
            threadPool, actualSearchRetries::incrementAndGet, response -> handleResponse(responses, response), failureHandler,
            new ParentTaskAssigningClient(client, parentTask),
            new SearchRequest().scroll("1m"), true, initialCheckpoint);

        hitSource.start();
        for (int retry = 0; retry < randomIntBetween(0, maxFailures); ++retry) {
            client.fail(SearchAction.INSTANCE, new EsRejectedExecutionException());
            client.awaitOperation();
            ++expectedSearchRetries;
            validateSeqNoCondition(client, seqNo);
        }
        client.validateRequest(SearchAction.INSTANCE, (SearchRequest r) -> assertTrue(r.allowPartialSearchResults() == Boolean.FALSE));
        SearchResponse searchResponse = createSearchResponse(seqNoGenerator);
        client.respond(SearchAction.INSTANCE, searchResponse);
        seqNo = extractSeqNoFromSearchResponse(searchResponse, seqNo);
        String scrollId = searchResponse.getScrollId();

        for (int i = 0; i < randomIntBetween(1, 10); ++i) {
            ScrollableHitSource.AsyncResponse asyncResponse = responses.poll(10, TimeUnit.SECONDS);
            assertNotNull(asyncResponse);
            assertEquals(responses.size(), 0);
            assertSameHits(asyncResponse.response().getHits(), searchResponse.getHits().getHits());
            assertEquals(seqNo, asyncResponse.getCheckpoint().restartFromValue);
            asyncResponse.done(TimeValue.ZERO);

            ActionType<SearchResponse> expectedAction = SearchScrollAction.INSTANCE;
            for (int retry = 0; retry < randomIntBetween(minFailures, maxFailures); ++retry) {
                if (failSearch(client, expectedAction, seqNo)) {
                    if (expectedAction == SearchScrollAction.INSTANCE) {
                        handleClearScrollAction(scrollId, client);
                    }
                    expectedAction = SearchAction.INSTANCE;
                }
                client.awaitOperation();
                ++expectedSearchRetries;
            }

            if (expectedAction == SearchAction.INSTANCE) {
                validateSeqNoCondition(client, seqNo);
            }
            searchResponse = createSearchResponse(seqNoGenerator);
            client.respond(expectedAction, searchResponse);
            seqNo = extractSeqNoFromSearchResponse(searchResponse, seqNo);
            scrollId = searchResponse.getScrollId();
        }

        assertEquals(actualSearchRetries.get(), expectedSearchRetries);
    }

    private void handleResponse(BlockingQueue<ScrollableHitSource.AsyncResponse> responses, ScrollableHitSource.AsyncResponse response) {
        if (response.response().getFailures().isEmpty() == false) {
            throw (RuntimeException) response.response().getFailures().get(0).getReason();
        }

        responses.add(response);
    }

    /**
     * @return true if search is expected to restart, false if retry scroll.
     */
    private boolean failSearch(MockClient client, ActionType<SearchResponse> expectedAction, long seqNo) {
        Exception failure = randomFrom(new EsRejectedExecutionException(), new SearchFailureException());
        if (randomBoolean()) {
            client.fail(expectedAction, failure);
            return failure instanceof SearchFailureException;
        } else {
            LongSupplier seqNoGenerator = newSeqNoGenerator(seqNo);
            SearchResponse searchResponse =
                createSearchResponse(seqNoGenerator, new ShardSearchFailure[] { new ShardSearchFailure(failure) });
            client.respond(expectedAction, searchResponse);
            return true;
        }
    }

    private LongSupplier newSeqNoGenerator(long seqNo) {
        return new LongSupplier() {
                    private long sequence = seqNo;
                    @Override
                    public long getAsLong() {
                        return sequence += randomIntBetween(0, 3);
                    }
                };
    }

    public void testScrollExtraKeepAlive() {
        MockClient client = new MockClient(threadPool, logger);
        TaskId parentTask = new TaskId("thenode", randomInt());

        ClientScrollableHitSource hitSource = new ClientScrollableHitSource(logger, BackoffPolicy.constantBackoff(TimeValue.ZERO, 0),
            threadPool, Assert::fail, r -> fail(), e -> fail(), new ParentTaskAssigningClient(client,
            parentTask),
            // Set the base for the scroll to wait - this is added to the figure we calculate below
            new SearchRequest().scroll(timeValueSeconds(10)), false, null);

        hitSource.setScroll(generateScrollId());
        hitSource.startNextScroll(timeValueSeconds(100));
        client.validateRequest(SearchScrollAction.INSTANCE,
            (SearchScrollRequest r) -> assertEquals(r.scroll().keepAlive().seconds(), 110));
    }

    public void testRestartExtraKeepAlive() throws InterruptedException {
        MockClient client = new MockClient(threadPool, logger);
        TaskId parentTask = new TaskId("thenode", randomInt());

        AtomicInteger retries = new AtomicInteger();

<<<<<<< HEAD
        ClientScrollableHitSource hitSource = new ClientScrollableHitSource(logger, BackoffPolicy.constantBackoff(TimeValue.ZERO, 1),
            threadPool, retries::incrementAndGet, r -> fail(), e -> fail(), new ParentTaskAssigningClient(client,
            parentTask),
            // Set the base for the scroll to wait - this is added to the figure we calculate below
            new SearchRequest().scroll(timeValueSeconds(10)), true, null);

        String scrollId = generateScrollId();
        hitSource.setScroll(scrollId);
        hitSource.startNextScroll(timeValueSeconds(100));
        client.fail(SearchScrollAction.INSTANCE, new Exception());
        handleClearScrollAction(scrollId, client);
        client.awaitOperation();
        client.validateRequest(SearchAction.INSTANCE,
            (SearchRequest r) -> assertEquals(r.scroll().keepAlive().seconds(), 110));

        assertEquals(1, retries.get());
    }

    private void handleClearScrollAction(String expectedScrollId, MockClient client) throws InterruptedException {
        client.awaitOperation();
        client.<ClearScrollRequest, ClearScrollResponse>validateRequest(ClearScrollAction.INSTANCE,
            request -> assertEquals(Collections.singletonList(expectedScrollId), request.scrollIds())
        );
        if (randomBoolean()) {
            client.respond(ClearScrollAction.INSTANCE, new ClearScrollResponse(true, 1));
        } else {
            client.fail(ClearScrollAction.INSTANCE, new Exception());
        }
    }

    private String generateScrollId() {
        return randomSimpleString(random(), 1, 10);
    }

    private SearchResponse createSearchResponse(LongSupplier seqNoGenerator) {
        return createSearchResponse(seqNoGenerator, null);
    }

    private SearchResponse createSearchResponse(LongSupplier seqNoGenerator, ShardSearchFailure[] shardFailures) {
        SearchHits hits = new SearchHits(IntStream.range(0, randomIntBetween(0, 20)).mapToObj(i -> createSearchHit(seqNoGenerator))
            .toArray(SearchHit[]::new),
=======
    private SearchResponse createSearchResponse() {
        // create a simulated response.
        SearchHit hit = new SearchHit(0, "id", emptyMap(), emptyMap()).sourceRef(new BytesArray("{}"));
        SearchHits hits = new SearchHits(IntStream.range(0, randomIntBetween(0, 20)).mapToObj(i -> hit).toArray(SearchHit[]::new),
>>>>>>> 354f1314
            new TotalHits(0, TotalHits.Relation.EQUAL_TO),0);
        InternalSearchResponse internalResponse = new InternalSearchResponse(hits, null, null, null, false, false, 1);
        return new SearchResponse(internalResponse, generateScrollId(), 5, 4, 0, randomLong(), shardFailures,
            SearchResponse.Clusters.EMPTY);
    }

    private SearchHit createSearchHit(LongSupplier seqNoGenerator) {
        SearchHit hit = new SearchHit(0, "id", emptyMap()).sourceRef(new BytesArray("{}"));
        hit.setSeqNo(seqNoGenerator.getAsLong());
        return hit;
    }


    private void validateSeqNoCondition(MockClient client, long seqNo) {
        client.<SearchRequest,SearchResponse>validateRequest(SearchAction.INSTANCE, request -> validateSeqNoCondition(request, seqNo));
    }

    private void validateSeqNoCondition(SearchRequest request, long seqNo) {
        if (request.source() != null && request.source().query() != null) {
            QueryBuilder query = request.source().query();
            if (query instanceof BoolQueryBuilder) {
                BoolQueryBuilder boolQuery = (BoolQueryBuilder) query;
                Optional<QueryBuilder> seqNoFilter = boolQuery.filter().stream()
                    .filter(q -> q instanceof RangeQueryBuilder && ((RangeQueryBuilder) q).fieldName().equals(SeqNoFieldMapper.NAME))
                    .findFirst();
                if (seqNoFilter.isPresent())
                    query = seqNoFilter.get();
            }
            if (query instanceof RangeQueryBuilder && ((RangeQueryBuilder) query).fieldName().equals(SeqNoFieldMapper.NAME)) {
                long requestSeqNo = (long) ((RangeQueryBuilder) query).from();
                assertEquals(requestSeqNo, seqNo);
                assertNotEquals(requestSeqNo, Long.MIN_VALUE);
                return;
            }
        }
        assertEquals(Long.MIN_VALUE, seqNo);
    }

    private long extractSeqNoFromSearchResponse(SearchResponse searchResponse, long seqNo) {
        if (searchResponse.getHits().getHits().length != 0) {
            seqNo = searchResponse.getHits().getHits()[searchResponse.getHits().getHits().length-1].getSeqNo();
        }
        return seqNo;
    }

    private void assertSameHits(List<? extends ScrollableHitSource.Hit> actual, SearchHit[] expected) {
        assertEquals(actual.size(), expected.length);
        for (int i = 0; i < actual.size(); ++i) {
            assertEquals(actual.get(i).getSource(), expected[i].getSourceRef());
            assertEquals(actual.get(i).getIndex(), expected[i].getIndex());
            assertEquals(actual.get(i).getVersion(), expected[i].getVersion());
            assertEquals(actual.get(i).getPrimaryTerm(), expected[i].getPrimaryTerm());
            assertEquals(actual.get(i).getSeqNo(), expected[i].getSeqNo());
            assertEquals(actual.get(i).getId(), expected[i].getId());
            assertEquals(actual.get(i).getIndex(), expected[i].getIndex());
        }
    }

    private static class ExpectedException extends RuntimeException {
        ExpectedException(Throwable cause) {
            super(cause);
        }
    }

    private static class SearchFailureException extends RuntimeException {
    }

    private static class ExecuteRequest<Request extends ActionRequest, Response extends ActionResponse> {
        private final ActionType<Response> action;
        private final Request request;
        private final ActionListener<Response> listener;
        private final Exception stackTrace;

        ExecuteRequest(ActionType<Response> action, Request request, ActionListener<Response> listener) {
            this.action = action;
            this.request = request;
            this.listener = listener;
            this.stackTrace = new Exception();
        }

        public void respond(ActionType<Response> action, Function<Request, Response> responseFunction, Logger logger) {
            validateAction(action);
            Response response = responseFunction.apply(request);
            logger.debug("Responding to request {} {}", action, response);
            listener.onResponse(response);
        }

        public void fail(ActionType<Response> action, Exception response) {
            validateAction(action);
            listener.onFailure(response);
        }

        public void validateRequest(ActionType<Response> action, Consumer<? super Request> validator) {
            validateAction(action);
            validator.accept(request);
        }

        private void validateAction(ActionType<Response> action) {
            if (action.equals(this.action) == false) {
                throw new AssertionError("Wrong action, actual: " + this.action +", expected: " + action + ", request: " + request,
                    stackTrace);
            }
            assertEquals(action, this.action);
        }

        @Override
        public String toString() {
            return "ExecuteRequest{" +
                "action=" + action +
                ", request=" + request +
                '}';
        }
    }

    private static class MockClient extends AbstractClient {
        private final Logger logger;
        private final BlockingQueue<ExecuteRequest<?,?>> requests = new ArrayBlockingQueue<>(100);

        MockClient(ThreadPool threadPool, Logger logger) {
            super(Settings.EMPTY, threadPool);
            this.logger = logger;
        }

        @Override
        protected synchronized  <Request extends ActionRequest, Response extends ActionResponse>
        void doExecute(ActionType<Response> action,
                       Request request, ActionListener<Response> listener) {
            logger.debug("Registering request {} {}", action, request);
            requests.add(new ExecuteRequest<>(action, request, listener));
            this.notifyAll();
        }

        @SuppressWarnings("unchecked")
        public <Request extends ActionRequest, Response extends ActionResponse> void respondx(ActionType<Response> action,
                                                                                              Function<Request, Response> response) {
            ((ExecuteRequest<Request, Response>) requests.remove()).respond(action, response, logger);
        }

        public <Response extends ActionResponse> void respond(ActionType<Response> action,
                                                              Response response) {
            respondx(action, req -> response);
        }

        @SuppressWarnings("unchecked")
        public <Response extends ActionResponse> void fail(ActionType<Response> action, Exception response) {
            logger.debug("Failing request {} {}", action, response);
            ((ExecuteRequest<?, Response>) requests.remove()).fail(action, response);
        }

        @SuppressWarnings("unchecked")
        public <Request extends ActionRequest, Response extends ActionResponse> void validateRequest(ActionType<Response> action,
                                                                                                     Consumer<? super Request> validator) {
            assert requests.peek() != null;
            ((ExecuteRequest<Request, Response>) requests.peek()).validateRequest(action, validator);
        }

        @Override
        public void close() {
        }

        public synchronized void awaitOperation() throws InterruptedException {
            if (requests.isEmpty()) {
                wait(10000);
                assertFalse("Must receive next request within 10s", requests.isEmpty());
            }
        }
    }
}<|MERGE_RESOLUTION|>--- conflicted
+++ resolved
@@ -227,7 +227,6 @@
 
         AtomicInteger retries = new AtomicInteger();
 
-<<<<<<< HEAD
         ClientScrollableHitSource hitSource = new ClientScrollableHitSource(logger, BackoffPolicy.constantBackoff(TimeValue.ZERO, 1),
             threadPool, retries::incrementAndGet, r -> fail(), e -> fail(), new ParentTaskAssigningClient(client,
             parentTask),
@@ -268,21 +267,14 @@
 
     private SearchResponse createSearchResponse(LongSupplier seqNoGenerator, ShardSearchFailure[] shardFailures) {
         SearchHits hits = new SearchHits(IntStream.range(0, randomIntBetween(0, 20)).mapToObj(i -> createSearchHit(seqNoGenerator))
-            .toArray(SearchHit[]::new),
-=======
-    private SearchResponse createSearchResponse() {
-        // create a simulated response.
-        SearchHit hit = new SearchHit(0, "id", emptyMap(), emptyMap()).sourceRef(new BytesArray("{}"));
-        SearchHits hits = new SearchHits(IntStream.range(0, randomIntBetween(0, 20)).mapToObj(i -> hit).toArray(SearchHit[]::new),
->>>>>>> 354f1314
-            new TotalHits(0, TotalHits.Relation.EQUAL_TO),0);
+            .toArray(SearchHit[]::new), new TotalHits(0, TotalHits.Relation.EQUAL_TO),0);
         InternalSearchResponse internalResponse = new InternalSearchResponse(hits, null, null, null, false, false, 1);
         return new SearchResponse(internalResponse, generateScrollId(), 5, 4, 0, randomLong(), shardFailures,
             SearchResponse.Clusters.EMPTY);
     }
 
     private SearchHit createSearchHit(LongSupplier seqNoGenerator) {
-        SearchHit hit = new SearchHit(0, "id", emptyMap()).sourceRef(new BytesArray("{}"));
+        SearchHit hit = new SearchHit(0, "id", emptyMap(), emptyMap()).sourceRef(new BytesArray("{}"));
         hit.setSeqNo(seqNoGenerator.getAsLong());
         return hit;
     }
